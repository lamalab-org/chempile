--- conflicted
+++ resolved
@@ -99,14 +99,9 @@
 
 class DataMixingConfig(BaseModel):
     data_paths: List[str]
-<<<<<<< HEAD
     num_tokens: List[int]
     context_length: int
     save_path: str
-=======
-    data_proportions: List[float]
-    save_path: str
-    stopping_strategy: str
 
 
 class GridSearch(BaseModel):
@@ -116,5 +111,4 @@
     model: Optional[DictofLists] = {}
     prompt_tuning: Optional[DictofLists] = {}
     trainer: Optional[DictofLists] = {}
-    wandb: Optional[DictofLists] = {}
->>>>>>> 064aacf9
+    wandb: Optional[DictofLists] = {}