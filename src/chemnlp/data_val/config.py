--- conflicted
+++ resolved
@@ -99,15 +99,9 @@
 
 class DataMixingConfig(BaseModel):
     data_paths: List[str]
-<<<<<<< HEAD
-    data_proportions: List[float]
-    save_path: str
-    stopping_strategy: str
-=======
     num_tokens: List[int]
     context_length: int
     save_path: str
->>>>>>> 8f6c096f
 
 
 class GridSearch(BaseModel):
