--- conflicted
+++ resolved
@@ -173,8 +173,4 @@
     Constraint: You must select none, one or more options from {%multiple_choice_enum%2-5%aA1} without using any {#other|additional|extra!} words.
     Options:
     {SMILES%activity_orexin1%}
-<<<<<<< HEAD
     Answer: {%multiple_choice_result}
-=======
-    Answer: {%multiple_choice_result}
->>>>>>> 73172bcb
